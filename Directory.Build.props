<Project>
  <Import Project="version.props" />

  <PropertyGroup>
<<<<<<< HEAD
    <RepositoryRoot>$(MSBuildThisFileDirectory)</RepositoryRoot>
  </PropertyGroup>

  <Import Project="build\common.props" />
=======
    <Product>Microsoft ASP.NET Core</Product>
    <RepositoryRoot>$(MSBuildThisFileDirectory)</RepositoryRoot>
    <RepositoryUrl>https://github.com/aspnet/Universe</RepositoryUrl>
    <RepositoryType>git</RepositoryType>
    <AssemblyOriginatorKeyFile>$(MSBuildThisFileDirectory)eng\AspNetCore.snk</AssemblyOriginatorKeyFile>
    <SignAssembly>true</SignAssembly>
    <TreatWarningsAsErrors>true</TreatWarningsAsErrors>
  </PropertyGroup>

>>>>>>> f09aa6ea
  <Import Project="build\external-dependencies.props" />
  <Import Project="build\sources.props" />

  <PropertyGroup>
    <ArtifactsDir Condition="'$(ArtifactsDir)' == ''">$(RepositoryRoot)artifacts\</ArtifactsDir>
    <ArtifactsObjDir>$(ArtifactsDir)obj\</ArtifactsObjDir>
    <ArtifactsConfigurationDir>$(ArtifactsDir)$(Configuration)\</ArtifactsConfigurationDir>
    <ArtifactsBinDir>$(ArtifactsConfigurationDir)bin\</ArtifactsBinDir>
    <PackageOutputPath>$(ArtifactsConfigurationDir)packages\</PackageOutputPath>
  </PropertyGroup>

  <Import Project="eng\targets\Wix.Common.props"  Condition="'$(MSBuildProjectExtension)' == '.wixproj'" />
</Project><|MERGE_RESOLUTION|>--- conflicted
+++ resolved
@@ -2,12 +2,6 @@
   <Import Project="version.props" />
 
   <PropertyGroup>
-<<<<<<< HEAD
-    <RepositoryRoot>$(MSBuildThisFileDirectory)</RepositoryRoot>
-  </PropertyGroup>
-
-  <Import Project="build\common.props" />
-=======
     <Product>Microsoft ASP.NET Core</Product>
     <RepositoryRoot>$(MSBuildThisFileDirectory)</RepositoryRoot>
     <RepositoryUrl>https://github.com/aspnet/Universe</RepositoryUrl>
@@ -17,7 +11,6 @@
     <TreatWarningsAsErrors>true</TreatWarningsAsErrors>
   </PropertyGroup>
 
->>>>>>> f09aa6ea
   <Import Project="build\external-dependencies.props" />
   <Import Project="build\sources.props" />
 
