--- conflicted
+++ resolved
@@ -40,11 +40,6 @@
     <Repository Include="Antiforgery" />
     <Repository Include="AzureIntegration" />
     <Repository Include="BasicMiddleware" />
-<<<<<<< HEAD
-    <Repository Include="Caching" />
-=======
-    <Repository Include="BrowserLink" />
->>>>>>> 302d8d59
     <Repository Include="CORS" />
     <Repository Include="DataProtection" RootPath="$(RepositoryRoot)src\DataProtection\" />
     <Repository Include="Diagnostics" />
