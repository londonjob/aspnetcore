<?xml version="1.0" encoding="utf-8"?>
<!--

  This file is used by automation to update Versions.props and may be used for other purposes, such as
  static analysis to determine the repo dependency graph.  It should only be modified manually when adding
  or removing dependencies. Updating versions should be done using the `darc` command line tool.

  See https://github.com/dotnet/arcade/blob/master/Documentation/Darc.md for instructions on using darc.
-->
<Dependencies>
  <ProductDependencies>
    <Dependency Name="dotnet-ef" Version="8.0.0-preview.7.23356.2">
      <Uri>https://github.com/dotnet/efcore</Uri>
      <Sha>16679cb5deb91c2bd66fa02d813a0ae48685f340</Sha>
    </Dependency>
    <Dependency Name="Microsoft.EntityFrameworkCore.InMemory" Version="8.0.0-preview.7.23356.2">
      <Uri>https://github.com/dotnet/efcore</Uri>
      <Sha>16679cb5deb91c2bd66fa02d813a0ae48685f340</Sha>
    </Dependency>
    <Dependency Name="Microsoft.EntityFrameworkCore.Relational" Version="8.0.0-preview.7.23356.2">
      <Uri>https://github.com/dotnet/efcore</Uri>
      <Sha>16679cb5deb91c2bd66fa02d813a0ae48685f340</Sha>
    </Dependency>
    <Dependency Name="Microsoft.EntityFrameworkCore.Sqlite" Version="8.0.0-preview.7.23356.2">
      <Uri>https://github.com/dotnet/efcore</Uri>
      <Sha>16679cb5deb91c2bd66fa02d813a0ae48685f340</Sha>
    </Dependency>
    <Dependency Name="Microsoft.EntityFrameworkCore.SqlServer" Version="8.0.0-preview.7.23356.2">
      <Uri>https://github.com/dotnet/efcore</Uri>
      <Sha>16679cb5deb91c2bd66fa02d813a0ae48685f340</Sha>
    </Dependency>
    <Dependency Name="Microsoft.EntityFrameworkCore.Tools" Version="8.0.0-preview.7.23356.2">
      <Uri>https://github.com/dotnet/efcore</Uri>
      <Sha>16679cb5deb91c2bd66fa02d813a0ae48685f340</Sha>
    </Dependency>
    <Dependency Name="Microsoft.EntityFrameworkCore" Version="8.0.0-preview.7.23356.2">
      <Uri>https://github.com/dotnet/efcore</Uri>
      <Sha>16679cb5deb91c2bd66fa02d813a0ae48685f340</Sha>
    </Dependency>
    <Dependency Name="Microsoft.EntityFrameworkCore.Design" Version="8.0.0-preview.7.23356.2">
      <Uri>https://github.com/dotnet/efcore</Uri>
      <Sha>16679cb5deb91c2bd66fa02d813a0ae48685f340</Sha>
    </Dependency>
    <Dependency Name="Microsoft.Extensions.Caching.Abstractions" Version="8.0.0-preview.7.23355.1">
      <Uri>https://github.com/dotnet/runtime</Uri>
      <Sha>76a8f4fb7b5946ec1160e93531c98548f23b8064</Sha>
    </Dependency>
    <Dependency Name="Microsoft.Extensions.Caching.Memory" Version="8.0.0-preview.7.23355.1">
      <Uri>https://github.com/dotnet/runtime</Uri>
      <Sha>76a8f4fb7b5946ec1160e93531c98548f23b8064</Sha>
    </Dependency>
    <Dependency Name="Microsoft.Extensions.Configuration.Abstractions" Version="8.0.0-preview.7.23355.1">
      <Uri>https://github.com/dotnet/runtime</Uri>
      <Sha>76a8f4fb7b5946ec1160e93531c98548f23b8064</Sha>
    </Dependency>
    <Dependency Name="Microsoft.Extensions.Configuration.Binder" Version="8.0.0-preview.7.23355.1">
      <Uri>https://github.com/dotnet/runtime</Uri>
      <Sha>76a8f4fb7b5946ec1160e93531c98548f23b8064</Sha>
    </Dependency>
    <Dependency Name="Microsoft.Extensions.Configuration.CommandLine" Version="8.0.0-preview.7.23355.1">
      <Uri>https://github.com/dotnet/runtime</Uri>
      <Sha>76a8f4fb7b5946ec1160e93531c98548f23b8064</Sha>
    </Dependency>
    <Dependency Name="Microsoft.Extensions.Configuration.EnvironmentVariables" Version="8.0.0-preview.7.23355.1">
      <Uri>https://github.com/dotnet/runtime</Uri>
      <Sha>76a8f4fb7b5946ec1160e93531c98548f23b8064</Sha>
    </Dependency>
    <Dependency Name="Microsoft.Extensions.Configuration.FileExtensions" Version="8.0.0-preview.7.23355.1">
      <Uri>https://github.com/dotnet/runtime</Uri>
      <Sha>76a8f4fb7b5946ec1160e93531c98548f23b8064</Sha>
    </Dependency>
    <Dependency Name="Microsoft.Extensions.Configuration.Ini" Version="8.0.0-preview.7.23355.1">
      <Uri>https://github.com/dotnet/runtime</Uri>
      <Sha>76a8f4fb7b5946ec1160e93531c98548f23b8064</Sha>
    </Dependency>
    <Dependency Name="Microsoft.Extensions.Configuration.Json" Version="8.0.0-preview.7.23355.1">
      <Uri>https://github.com/dotnet/runtime</Uri>
      <Sha>76a8f4fb7b5946ec1160e93531c98548f23b8064</Sha>
    </Dependency>
    <Dependency Name="Microsoft.Extensions.Configuration.UserSecrets" Version="8.0.0-preview.7.23355.1">
      <Uri>https://github.com/dotnet/runtime</Uri>
      <Sha>76a8f4fb7b5946ec1160e93531c98548f23b8064</Sha>
    </Dependency>
    <Dependency Name="Microsoft.Extensions.Configuration.Xml" Version="8.0.0-preview.7.23355.1">
      <Uri>https://github.com/dotnet/runtime</Uri>
      <Sha>76a8f4fb7b5946ec1160e93531c98548f23b8064</Sha>
    </Dependency>
    <Dependency Name="Microsoft.Extensions.Configuration" Version="8.0.0-preview.7.23355.1">
      <Uri>https://github.com/dotnet/runtime</Uri>
      <Sha>76a8f4fb7b5946ec1160e93531c98548f23b8064</Sha>
    </Dependency>
    <Dependency Name="Microsoft.Extensions.DependencyInjection.Abstractions" Version="8.0.0-preview.7.23355.1">
      <Uri>https://github.com/dotnet/runtime</Uri>
      <Sha>76a8f4fb7b5946ec1160e93531c98548f23b8064</Sha>
    </Dependency>
    <Dependency Name="Microsoft.Extensions.DependencyInjection" Version="8.0.0-preview.7.23355.1">
      <Uri>https://github.com/dotnet/runtime</Uri>
      <Sha>76a8f4fb7b5946ec1160e93531c98548f23b8064</Sha>
    </Dependency>
    <Dependency Name="Microsoft.Extensions.Diagnostics" Version="8.0.0-preview.7.23355.1">
      <Uri>https://github.com/dotnet/runtime</Uri>
      <Sha>76a8f4fb7b5946ec1160e93531c98548f23b8064</Sha>
    </Dependency>
    <Dependency Name="Microsoft.Extensions.FileProviders.Abstractions" Version="8.0.0-preview.7.23355.1">
      <Uri>https://github.com/dotnet/runtime</Uri>
      <Sha>76a8f4fb7b5946ec1160e93531c98548f23b8064</Sha>
    </Dependency>
    <Dependency Name="Microsoft.Extensions.FileProviders.Composite" Version="8.0.0-preview.7.23355.1">
      <Uri>https://github.com/dotnet/runtime</Uri>
      <Sha>76a8f4fb7b5946ec1160e93531c98548f23b8064</Sha>
    </Dependency>
    <Dependency Name="Microsoft.Extensions.FileProviders.Physical" Version="8.0.0-preview.7.23355.1">
      <Uri>https://github.com/dotnet/runtime</Uri>
      <Sha>76a8f4fb7b5946ec1160e93531c98548f23b8064</Sha>
    </Dependency>
    <Dependency Name="Microsoft.Extensions.FileSystemGlobbing" Version="8.0.0-preview.7.23355.1">
      <Uri>https://github.com/dotnet/runtime</Uri>
      <Sha>76a8f4fb7b5946ec1160e93531c98548f23b8064</Sha>
    </Dependency>
    <Dependency Name="Microsoft.Extensions.HostFactoryResolver.Sources" Version="8.0.0-preview.7.23355.1">
      <Uri>https://github.com/dotnet/runtime</Uri>
      <Sha>76a8f4fb7b5946ec1160e93531c98548f23b8064</Sha>
    </Dependency>
    <Dependency Name="Microsoft.Extensions.Hosting.Abstractions" Version="8.0.0-preview.7.23355.1">
      <Uri>https://github.com/dotnet/runtime</Uri>
      <Sha>76a8f4fb7b5946ec1160e93531c98548f23b8064</Sha>
    </Dependency>
    <Dependency Name="Microsoft.Extensions.Hosting" Version="8.0.0-preview.7.23355.1">
      <Uri>https://github.com/dotnet/runtime</Uri>
      <Sha>76a8f4fb7b5946ec1160e93531c98548f23b8064</Sha>
    </Dependency>
    <Dependency Name="Microsoft.Extensions.Http" Version="8.0.0-preview.7.23355.1">
      <Uri>https://github.com/dotnet/runtime</Uri>
      <Sha>76a8f4fb7b5946ec1160e93531c98548f23b8064</Sha>
    </Dependency>
    <Dependency Name="Microsoft.Extensions.Logging.Abstractions" Version="8.0.0-preview.7.23355.1">
      <Uri>https://github.com/dotnet/runtime</Uri>
      <Sha>76a8f4fb7b5946ec1160e93531c98548f23b8064</Sha>
    </Dependency>
    <Dependency Name="Microsoft.Extensions.Logging.Configuration" Version="8.0.0-preview.7.23355.1">
      <Uri>https://github.com/dotnet/runtime</Uri>
      <Sha>76a8f4fb7b5946ec1160e93531c98548f23b8064</Sha>
    </Dependency>
    <Dependency Name="Microsoft.Extensions.Logging.Console" Version="8.0.0-preview.7.23355.1">
      <Uri>https://github.com/dotnet/runtime</Uri>
      <Sha>76a8f4fb7b5946ec1160e93531c98548f23b8064</Sha>
    </Dependency>
    <Dependency Name="Microsoft.Extensions.Logging.Debug" Version="8.0.0-preview.7.23355.1">
      <Uri>https://github.com/dotnet/runtime</Uri>
      <Sha>76a8f4fb7b5946ec1160e93531c98548f23b8064</Sha>
    </Dependency>
    <Dependency Name="Microsoft.Extensions.Logging.EventSource" Version="8.0.0-preview.7.23355.1">
      <Uri>https://github.com/dotnet/runtime</Uri>
      <Sha>76a8f4fb7b5946ec1160e93531c98548f23b8064</Sha>
    </Dependency>
    <Dependency Name="Microsoft.Extensions.Logging.EventLog" Version="8.0.0-preview.7.23355.1">
      <Uri>https://github.com/dotnet/runtime</Uri>
      <Sha>76a8f4fb7b5946ec1160e93531c98548f23b8064</Sha>
    </Dependency>
    <Dependency Name="Microsoft.Extensions.Logging.TraceSource" Version="8.0.0-preview.7.23355.1">
      <Uri>https://github.com/dotnet/runtime</Uri>
      <Sha>76a8f4fb7b5946ec1160e93531c98548f23b8064</Sha>
    </Dependency>
    <Dependency Name="Microsoft.Extensions.Logging" Version="8.0.0-preview.7.23355.1">
      <Uri>https://github.com/dotnet/runtime</Uri>
      <Sha>76a8f4fb7b5946ec1160e93531c98548f23b8064</Sha>
    </Dependency>
    <Dependency Name="Microsoft.Extensions.Options.ConfigurationExtensions" Version="8.0.0-preview.7.23355.1">
      <Uri>https://github.com/dotnet/runtime</Uri>
      <Sha>76a8f4fb7b5946ec1160e93531c98548f23b8064</Sha>
    </Dependency>
    <Dependency Name="Microsoft.Extensions.Options.DataAnnotations" Version="8.0.0-preview.7.23355.1">
      <Uri>https://github.com/dotnet/runtime</Uri>
      <Sha>76a8f4fb7b5946ec1160e93531c98548f23b8064</Sha>
    </Dependency>
    <Dependency Name="Microsoft.Extensions.Options" Version="8.0.0-preview.7.23355.1">
      <Uri>https://github.com/dotnet/runtime</Uri>
      <Sha>76a8f4fb7b5946ec1160e93531c98548f23b8064</Sha>
    </Dependency>
    <Dependency Name="Microsoft.Extensions.Primitives" Version="8.0.0-preview.7.23355.1">
      <Uri>https://github.com/dotnet/runtime</Uri>
      <Sha>76a8f4fb7b5946ec1160e93531c98548f23b8064</Sha>
    </Dependency>
    <Dependency Name="Microsoft.Internal.Runtime.AspNetCore.Transport" Version="8.0.0-preview.7.23355.1">
      <Uri>https://github.com/dotnet/runtime</Uri>
      <Sha>76a8f4fb7b5946ec1160e93531c98548f23b8064</Sha>
    </Dependency>
    <Dependency Name="Microsoft.SourceBuild.Intermediate.source-build-externals" Version="8.0.0-alpha.1.23329.1">
      <Uri>https://github.com/dotnet/source-build-externals</Uri>
      <Sha>ac076c101e6fe5e8fbfbd0a0ab878bd3313d9138</Sha>
      <SourceBuild RepoName="source-build-externals" ManagedOnly="true" />
    </Dependency>
    <Dependency Name="Microsoft.SourceBuild.Intermediate.symreader" Version="2.0.0-beta-23228-03">
      <Uri>https://github.com/dotnet/symreader</Uri>
      <Sha>27e584661980ee6d82c419a2a471ae505b7d122e</Sha>
      <SourceBuild RepoName="symreader" ManagedOnly="true" />
    </Dependency>
    <Dependency Name="System.Configuration.ConfigurationManager" Version="8.0.0-preview.7.23355.1">
      <Uri>https://github.com/dotnet/runtime</Uri>
      <Sha>76a8f4fb7b5946ec1160e93531c98548f23b8064</Sha>
    </Dependency>
    <Dependency Name="System.Diagnostics.DiagnosticSource" Version="8.0.0-preview.7.23355.1">
      <Uri>https://github.com/dotnet/runtime</Uri>
      <Sha>76a8f4fb7b5946ec1160e93531c98548f23b8064</Sha>
    </Dependency>
    <Dependency Name="System.Diagnostics.EventLog" Version="8.0.0-preview.7.23355.1">
      <Uri>https://github.com/dotnet/runtime</Uri>
      <Sha>76a8f4fb7b5946ec1160e93531c98548f23b8064</Sha>
    </Dependency>
    <Dependency Name="System.DirectoryServices.Protocols" Version="8.0.0-preview.7.23355.1">
      <Uri>https://github.com/dotnet/runtime</Uri>
      <Sha>76a8f4fb7b5946ec1160e93531c98548f23b8064</Sha>
    </Dependency>
    <Dependency Name="System.IO.Pipelines" Version="8.0.0-preview.7.23355.1">
      <Uri>https://github.com/dotnet/runtime</Uri>
      <Sha>76a8f4fb7b5946ec1160e93531c98548f23b8064</Sha>
    </Dependency>
    <Dependency Name="System.Net.Http.Json" Version="8.0.0-preview.7.23355.1">
      <Uri>https://github.com/dotnet/runtime</Uri>
      <Sha>76a8f4fb7b5946ec1160e93531c98548f23b8064</Sha>
    </Dependency>
    <Dependency Name="System.Net.Http.WinHttpHandler" Version="8.0.0-preview.7.23355.1">
      <Uri>https://github.com/dotnet/runtime</Uri>
      <Sha>76a8f4fb7b5946ec1160e93531c98548f23b8064</Sha>
    </Dependency>
    <Dependency Name="System.Reflection.Metadata" Version="8.0.0-preview.7.23355.1">
      <Uri>https://github.com/dotnet/runtime</Uri>
      <Sha>76a8f4fb7b5946ec1160e93531c98548f23b8064</Sha>
    </Dependency>
    <Dependency Name="System.Resources.Extensions" Version="8.0.0-preview.7.23355.1">
      <Uri>https://github.com/dotnet/runtime</Uri>
      <Sha>76a8f4fb7b5946ec1160e93531c98548f23b8064</Sha>
    </Dependency>
    <Dependency Name="System.Security.Cryptography.Pkcs" Version="8.0.0-preview.7.23355.1">
      <Uri>https://github.com/dotnet/runtime</Uri>
      <Sha>76a8f4fb7b5946ec1160e93531c98548f23b8064</Sha>
    </Dependency>
    <Dependency Name="System.Security.Cryptography.Xml" Version="8.0.0-preview.7.23355.1">
      <Uri>https://github.com/dotnet/runtime</Uri>
      <Sha>76a8f4fb7b5946ec1160e93531c98548f23b8064</Sha>
    </Dependency>
    <Dependency Name="System.Security.Permissions" Version="8.0.0-preview.7.23355.1">
      <Uri>https://github.com/dotnet/runtime</Uri>
      <Sha>76a8f4fb7b5946ec1160e93531c98548f23b8064</Sha>
    </Dependency>
    <Dependency Name="System.ServiceProcess.ServiceController" Version="8.0.0-preview.7.23355.1">
      <Uri>https://github.com/dotnet/runtime</Uri>
      <Sha>76a8f4fb7b5946ec1160e93531c98548f23b8064</Sha>
    </Dependency>
    <Dependency Name="System.Text.Encodings.Web" Version="8.0.0-preview.7.23355.1">
      <Uri>https://github.com/dotnet/runtime</Uri>
      <Sha>76a8f4fb7b5946ec1160e93531c98548f23b8064</Sha>
    </Dependency>
    <Dependency Name="System.Text.Json" Version="8.0.0-preview.7.23355.1">
      <Uri>https://github.com/dotnet/runtime</Uri>
      <Sha>76a8f4fb7b5946ec1160e93531c98548f23b8064</Sha>
    </Dependency>
    <Dependency Name="System.Threading.AccessControl" Version="8.0.0-preview.7.23355.1">
      <Uri>https://github.com/dotnet/runtime</Uri>
      <Sha>76a8f4fb7b5946ec1160e93531c98548f23b8064</Sha>
    </Dependency>
    <Dependency Name="System.Threading.Channels" Version="8.0.0-preview.7.23355.1">
      <Uri>https://github.com/dotnet/runtime</Uri>
      <Sha>76a8f4fb7b5946ec1160e93531c98548f23b8064</Sha>
    </Dependency>
    <Dependency Name="System.Threading.RateLimiting" Version="8.0.0-preview.7.23355.1">
      <Uri>https://github.com/dotnet/runtime</Uri>
      <Sha>76a8f4fb7b5946ec1160e93531c98548f23b8064</Sha>
    </Dependency>
    <Dependency Name="Microsoft.Extensions.DependencyModel" Version="8.0.0-preview.7.23355.1">
      <Uri>https://github.com/dotnet/runtime</Uri>
      <Sha>76a8f4fb7b5946ec1160e93531c98548f23b8064</Sha>
    </Dependency>
    <Dependency Name="Microsoft.NETCore.App.Ref" Version="8.0.0-preview.7.23355.1">
      <Uri>https://github.com/dotnet/runtime</Uri>
      <Sha>76a8f4fb7b5946ec1160e93531c98548f23b8064</Sha>
    </Dependency>
    <Dependency Name="Microsoft.NET.Runtime.MonoAOTCompiler.Task" Version="8.0.0-preview.7.23355.1">
      <Uri>https://github.com/dotnet/runtime</Uri>
      <Sha>76a8f4fb7b5946ec1160e93531c98548f23b8064</Sha>
    </Dependency>
    <Dependency Name="Microsoft.NET.Runtime.WebAssembly.Sdk" Version="8.0.0-preview.7.23355.1">
      <Uri>https://github.com/dotnet/runtime</Uri>
      <Sha>76a8f4fb7b5946ec1160e93531c98548f23b8064</Sha>
    </Dependency>
    <Dependency Name="Microsoft.Bcl.AsyncInterfaces" Version="8.0.0-preview.7.23355.1">
      <Uri>https://github.com/dotnet/runtime</Uri>
      <Sha>76a8f4fb7b5946ec1160e93531c98548f23b8064</Sha>
    </Dependency>
    <!-- Transitive package to provide coherency in dotnet/extensions -->
    <Dependency Name="Microsoft.Bcl.TimeProvider" Version="8.0.0-preview.7.23355.1">
      <Uri>https://github.com/dotnet/runtime</Uri>
      <Sha>76a8f4fb7b5946ec1160e93531c98548f23b8064</Sha>
    </Dependency>
    <Dependency Name="System.Collections.Immutable" Version="8.0.0-preview.7.23355.1">
      <Uri>https://github.com/dotnet/runtime</Uri>
      <Sha>76a8f4fb7b5946ec1160e93531c98548f23b8064</Sha>
    </Dependency>
    <Dependency Name="System.Diagnostics.PerformanceCounter" Version="8.0.0-preview.7.23355.1">
      <Uri>https://github.com/dotnet/runtime</Uri>
      <Sha>76a8f4fb7b5946ec1160e93531c98548f23b8064</Sha>
    </Dependency>
    <Dependency Name="System.IO.Hashing" Version="8.0.0-preview.7.23355.1">
      <Uri>https://github.com/dotnet/runtime</Uri>
      <Sha>76a8f4fb7b5946ec1160e93531c98548f23b8064</Sha>
    </Dependency>
    <Dependency Name="System.Runtime.Caching" Version="8.0.0-preview.7.23355.1">
      <Uri>https://github.com/dotnet/runtime</Uri>
      <Sha>76a8f4fb7b5946ec1160e93531c98548f23b8064</Sha>
    </Dependency>
    <!--
         Win-x64 is used here because we have picked an arbitrary runtime identifier to flow the version of the latest NETCore.App runtime.
         All Runtime.$rid packages should have the same version.
    -->
    <Dependency Name="Microsoft.NETCore.App.Runtime.win-x64" Version="8.0.0-preview.7.23355.1">
      <Uri>https://github.com/dotnet/runtime</Uri>
      <Sha>76a8f4fb7b5946ec1160e93531c98548f23b8064</Sha>
      <SourceBuild RepoName="runtime" ManagedOnly="false" />
    </Dependency>
    <Dependency Name="Microsoft.NETCore.App.Runtime.AOT.win-x64.Cross.browser-wasm" Version="8.0.0-preview.7.23355.1">
      <Uri>https://github.com/dotnet/runtime</Uri>
      <Sha>76a8f4fb7b5946ec1160e93531c98548f23b8064</Sha>
    </Dependency>
    <Dependency Name="Microsoft.NETCore.BrowserDebugHost.Transport" Version="8.0.0-preview.7.23355.1">
      <Uri>https://github.com/dotnet/runtime</Uri>
      <Sha>76a8f4fb7b5946ec1160e93531c98548f23b8064</Sha>
    </Dependency>
    <Dependency Name="Microsoft.Web.Xdt" Version="7.0.0-preview.22423.2">
      <Uri>https://github.com/dotnet/xdt</Uri>
      <Sha>9a1c3e1b7f0c8763d4c96e593961a61a72679a7b</Sha>
      <SourceBuild RepoName="xdt" ManagedOnly="true" />
    </Dependency>
    <Dependency Name="Microsoft.SourceBuild.Intermediate.source-build-reference-packages" Version="8.0.0-alpha.1.23326.1">
      <Uri>https://github.com/dotnet/source-build-reference-packages</Uri>
      <Sha>84f1ff26d068741fb0a9d3ff70f2e55ea0d26694</Sha>
      <SourceBuild RepoName="source-build-reference-packages" ManagedOnly="true" />
    </Dependency>
    <!-- Not updated automatically -->
    <Dependency Name="Microsoft.CodeAnalysis.Common" Version="4.7.0-3.23314.3">
      <Uri>https://github.com/dotnet/roslyn</Uri>
      <Sha>1aa759af23d2a29043ea44fcef5bd6823dafa5d0</Sha>
      <SourceBuild RepoName="roslyn" ManagedOnly="true" />
    </Dependency>
    <Dependency Name="Microsoft.CodeAnalysis.ExternalAccess.AspNetCore" Version="4.7.0-3.23314.3">
      <Uri>https://github.com/dotnet/roslyn</Uri>
      <Sha>1aa759af23d2a29043ea44fcef5bd6823dafa5d0</Sha>
    </Dependency>
    <Dependency Name="Microsoft.CodeAnalysis.CSharp" Version="4.7.0-3.23314.3">
      <Uri>https://github.com/dotnet/roslyn</Uri>
      <Sha>1aa759af23d2a29043ea44fcef5bd6823dafa5d0</Sha>
    </Dependency>
    <Dependency Name="Microsoft.CodeAnalysis.CSharp.Workspaces" Version="4.7.0-3.23314.3">
      <Uri>https://github.com/dotnet/roslyn</Uri>
      <Sha>1aa759af23d2a29043ea44fcef5bd6823dafa5d0</Sha>
<<<<<<< HEAD
=======
    </Dependency>
    <Dependency Name="System.Composition" Version="7.0.0">
      <Uri>https://github.com/dotnet/runtime</Uri>
      <Sha>d099f075e45d2aa6007a22b71b45a08758559f80</Sha>
>>>>>>> bd9f5d1d
    </Dependency>
  </ProductDependencies>
  <ToolsetDependencies>
    <!-- Listed explicitly to workaround https://github.com/dotnet/cli/issues/10528 -->
    <Dependency Name="Microsoft.NETCore.Platforms" Version="8.0.0-preview.7.23355.1">
      <Uri>https://github.com/dotnet/runtime</Uri>
      <Sha>76a8f4fb7b5946ec1160e93531c98548f23b8064</Sha>
    </Dependency>
    <Dependency Name="Microsoft.DotNet.Arcade.Sdk" Version="8.0.0-beta.23330.1">
      <Uri>https://github.com/dotnet/arcade</Uri>
      <Sha>9fc23a576f443284d25cd4311f5778158ad289c9</Sha>
      <SourceBuild RepoName="arcade" ManagedOnly="true" />
    </Dependency>
    <Dependency Name="Microsoft.SourceLink.GitHub" Version="8.0.0-beta.23328.1" CoherentParentDependency="Microsoft.DotNet.Arcade.Sdk">
      <Uri>https://github.com/dotnet/sourcelink</Uri>
      <Sha>5d7d1f2bbb1aa5806c219cc8f64c7682b6fe3518</Sha>
      <SourceBuild RepoName="sourcelink" ManagedOnly="true" />
    </Dependency>
    <Dependency Name="Microsoft.DotNet.Build.Tasks.Installers" Version="8.0.0-beta.23330.1">
      <Uri>https://github.com/dotnet/arcade</Uri>
      <Sha>9fc23a576f443284d25cd4311f5778158ad289c9</Sha>
    </Dependency>
    <Dependency Name="Microsoft.DotNet.Build.Tasks.Templating" Version="8.0.0-beta.23330.1">
      <Uri>https://github.com/dotnet/arcade</Uri>
      <Sha>9fc23a576f443284d25cd4311f5778158ad289c9</Sha>
    </Dependency>
    <Dependency Name="Microsoft.DotNet.Helix.Sdk" Version="8.0.0-beta.23330.1">
      <Uri>https://github.com/dotnet/arcade</Uri>
      <Sha>9fc23a576f443284d25cd4311f5778158ad289c9</Sha>
    </Dependency>
    <Dependency Name="Microsoft.DotNet.RemoteExecutor" Version="8.0.0-beta.23330.1">
      <Uri>https://github.com/dotnet/arcade</Uri>
      <Sha>9fc23a576f443284d25cd4311f5778158ad289c9</Sha>
    </Dependency>
    <Dependency Name="Microsoft.Extensions.Telemetry.Testing" Version="8.0.0-preview.7.23330.1">
      <Uri>https://github.com/dotnet/extensions</Uri>
      <Sha>f53cfd3eae048bb05a501829d6b00412186d0c2a</Sha>
    </Dependency>
    <Dependency Name="NuGet.Frameworks" Version="6.2.4">
      <Uri>https://github.com/nuget/nuget.client</Uri>
      <Sha>8fef55f5a55a3b4f2c96cd1a9b5ddc51d4b927f8</Sha>
    </Dependency>
    <Dependency Name="NuGet.Packaging" Version="6.2.4">
      <Uri>https://github.com/nuget/nuget.client</Uri>
      <Sha>8fef55f5a55a3b4f2c96cd1a9b5ddc51d4b927f8</Sha>
    </Dependency>
    <Dependency Name="NuGet.Versioning" Version="6.2.4">
      <Uri>https://github.com/nuget/nuget.client</Uri>
      <Sha>8fef55f5a55a3b4f2c96cd1a9b5ddc51d4b927f8</Sha>
    </Dependency>
  </ToolsetDependencies>
</Dependencies><|MERGE_RESOLUTION|>--- conflicted
+++ resolved
@@ -352,13 +352,10 @@
     <Dependency Name="Microsoft.CodeAnalysis.CSharp.Workspaces" Version="4.7.0-3.23314.3">
       <Uri>https://github.com/dotnet/roslyn</Uri>
       <Sha>1aa759af23d2a29043ea44fcef5bd6823dafa5d0</Sha>
-<<<<<<< HEAD
-=======
     </Dependency>
     <Dependency Name="System.Composition" Version="7.0.0">
       <Uri>https://github.com/dotnet/runtime</Uri>
       <Sha>d099f075e45d2aa6007a22b71b45a08758559f80</Sha>
->>>>>>> bd9f5d1d
     </Dependency>
   </ProductDependencies>
   <ToolsetDependencies>
