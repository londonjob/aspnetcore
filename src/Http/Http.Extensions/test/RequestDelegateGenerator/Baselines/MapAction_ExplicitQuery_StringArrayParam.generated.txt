--- conflicted
+++ resolved
@@ -66,13 +66,12 @@
             [StringSyntax("Route")] string pattern,
             Delegate handler)
         {
-<<<<<<< HEAD
             MetadataPopulator populateMetadata = (methodInfo, options) =>
             {
                 Debug.Assert(options != null, "RequestDelegateFactoryOptions not found.");
                 Debug.Assert(options.EndpointBuilder != null, "EndpointBuilder not found.");
                 options.EndpointBuilder.Metadata.Add(new System.CodeDom.Compiler.GeneratedCodeAttribute("Microsoft.AspNetCore.Http.RequestDelegateGenerator, Version=42.42.42.42, Culture=neutral, PublicKeyToken=adb9793829ddae60", "42.42.42.42"));
-                options.EndpointBuilder.Metadata.Add(new GeneratedProducesResponseTypeMetadata(type: typeof(global::System.Int32), statusCode: StatusCodes.Status200OK, contentTypes: GeneratedMetadataConstants.JsonContentType));
+                options.EndpointBuilder.Metadata.Add(new ProducesResponseTypeMetadata(statusCode: StatusCodes.Status200OK, type: typeof(global::System.Int32), contentTypes: GeneratedMetadataConstants.JsonContentType));
                 return new RequestDelegateMetadataResult { EndpointMetadata = options.EndpointBuilder.Metadata.AsReadOnly() };
             };
             RequestDelegateFactoryFunc createRequestDelegate = (del, options, inferredMetadataResult) =>
@@ -89,18 +88,6 @@
                 var responseJsonTypeInfo =  (JsonTypeInfo<global::System.Int32>)jsonOptions.SerializerOptions.GetTypeInfo(typeof(global::System.Int32));
 
                 if (options.EndpointBuilder.FilterFactories.Count > 0)
-=======
-            [(@"TestMapActions.cs", 25)] = (
-                (methodInfo, options) =>
-                {
-                    Debug.Assert(options != null, "RequestDelegateFactoryOptions not found.");
-                    Debug.Assert(options.EndpointBuilder != null, "EndpointBuilder not found.");
-                    options.EndpointBuilder.Metadata.Add(new SourceKey(@"TestMapActions.cs", 25));
-                    options.EndpointBuilder.Metadata.Add(new ProducesResponseTypeMetadata(statusCode: StatusCodes.Status200OK, type: typeof(global::System.Int32), contentTypes: GeneratedMetadataConstants.JsonContentType));
-                    return new RequestDelegateMetadataResult { EndpointMetadata = options.EndpointBuilder.Metadata.AsReadOnly() };
-                },
-                (del, options, inferredMetadataResult) =>
->>>>>>> 2d1cb026
                 {
                     filteredInvocation = GeneratedRouteBuilderExtensionsCore.BuildFilterDelegate(ic =>
                     {
