--- conflicted
+++ resolved
@@ -3,20 +3,11 @@
   <PropertyGroup>
     <TargetFrameworks>$(DefaultNetCoreTargetFramework)</TargetFrameworks>
   </PropertyGroup>
-<<<<<<< HEAD
-  <ItemGroup Condition="'$(TargetFramework)' == 'netcoreapp3.0'">
-    <Compile Include="Microsoft.AspNetCore.Localization.netcoreapp3.0.cs" />
+  <ItemGroup Condition="'$(TargetFramework)' == '$(DefaultNetCoreTargetFramework)'">
+    <Compile Include="Microsoft.AspNetCore.Localization.netcoreapp.cs" />
     <Reference Include="Microsoft.AspNetCore.Http.Extensions" />
     <Reference Include="Microsoft.Extensions.Localization.Abstractions" />
     <Reference Include="Microsoft.Extensions.Logging.Abstractions" />
     <Reference Include="Microsoft.Extensions.Options" />
-=======
-  <ItemGroup Condition="'$(TargetFramework)' == '$(DefaultNetCoreTargetFramework)'">
-    <Compile Include="Microsoft.AspNetCore.Localization.netcoreapp.cs" />
-    <Reference Include="Microsoft.AspNetCore.Http.Extensions"  />
-    <Reference Include="Microsoft.Extensions.Localization.Abstractions"  />
-    <Reference Include="Microsoft.Extensions.Logging.Abstractions"  />
-    <Reference Include="Microsoft.Extensions.Options"  />
->>>>>>> bc75981e
   </ItemGroup>
 </Project>